{
  "name": "gapps-automation",
  "version": "0.1.0",
  "private": true,
  "files": [
    ".github/actions/rn-js-tests/action.yml",
    ".github/actions/rn-js-tests/index.js"
  ],
  "scripts": {
    "act-podman": "mkdir -p /tmp/artifacts ; act --secret-file .secrets --pull=false --artifact-server-path /tmp/artifacts --container-daemon-socket $XDG_RUNTIME_DIR/podman/podman.sock -W .github/workflows/build_and_test.yaml",
    "wrap-secret": "sed -z 's/\\n/\\\\n/g'"
  },
  "dependencies": {
    "@actions/core": "^1.10.0",
    "@actions/github": "^5.1.1",
<<<<<<< HEAD
    "octokit": "^2.0.16",
    "@octokit/auth-app": "^4.0.10",
=======
    "octokit": "^2.0.14",
    "@octokit/auth-app": "^4.0.13",
>>>>>>> 9be6b96e
    "@octokit/request": "^6.2.3",
    "@octokit/graphql": "^5.0.6",
    "node-fetch": "^3.3.1"
  },
  "devDependencies": {}
}<|MERGE_RESOLUTION|>--- conflicted
+++ resolved
@@ -13,13 +13,8 @@
   "dependencies": {
     "@actions/core": "^1.10.0",
     "@actions/github": "^5.1.1",
-<<<<<<< HEAD
     "octokit": "^2.0.16",
-    "@octokit/auth-app": "^4.0.10",
-=======
-    "octokit": "^2.0.14",
     "@octokit/auth-app": "^4.0.13",
->>>>>>> 9be6b96e
     "@octokit/request": "^6.2.3",
     "@octokit/graphql": "^5.0.6",
     "node-fetch": "^3.3.1"
