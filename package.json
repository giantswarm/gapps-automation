--- conflicted
+++ resolved
@@ -14,15 +14,9 @@
     "@actions/core": "^1.10.0",
     "@actions/github": "^5.1.1",
     "octokit": "^2.0.19",
-<<<<<<< HEAD
-    "@octokit/auth-app": "^5.0.3",
+    "@octokit/auth-app": "^5.0.5",
     "@octokit/request": "^7.0.0",
-    "@octokit/graphql": "^5.0.6",
-=======
-    "@octokit/auth-app": "^5.0.5",
-    "@octokit/request": "^6.2.6",
     "@octokit/graphql": "^6.0.0",
->>>>>>> 1d97b075
     "node-fetch": "^3.3.1"
   },
   "devDependencies": {}
