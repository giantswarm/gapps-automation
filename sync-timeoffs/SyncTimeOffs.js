/**
 * Synchronize Time Offs / Out-of-Office events between Personio and the domains personal Google Calendars.
 *
 * Managed via: https://github.com/giantswarm/gapps-automation
 */


/** The prefix for properties specific to this script in the project. */
const PROPERTY_PREFIX = 'SyncTimeOffs.';

/** Personio clientId and clientSecret, separated by '|'. */
const PERSONIO_TOKEN_KEY = PROPERTY_PREFIX + 'personioToken';

/** Service account credentials (in JSON format, as downloaded from Google Management Console). */
const SERVICE_ACCOUNT_CREDENTIALS_KEY = PROPERTY_PREFIX + 'serviceAccountCredentials';

/** Filter for allowed domains (to avoid working and failing on users present on foreign domains). */
const ALLOWED_DOMAINS_KEY = PROPERTY_PREFIX + 'allowedDomains';

/** White-list to restrict synchronization to a few tester email accounts.
 *
 * Must be one email or a comma separated list.
 *
 * Default: null or empty
 */
const EMAIL_WHITELIST_KEY = PROPERTY_PREFIX + 'emailWhiteList';

/** Black-List of keywords for skipping approval on insert (those may then require approval).
 *
 * Must be one word or a comma separated list.
 *
 * Default: null or empty
 */
const SKIP_APPROVAL_BLACKLIST_KEY = PROPERTY_PREFIX + 'skipApprovalBlackList';

/** Lookahead days for event/time-off synchronization.
 *
 * Default: 6 * 30 days, should scale up to ~18 months
 */
const LOOKAHEAD_DAYS_KEY = PROPERTY_PREFIX + 'lookaheadDays';

/** Lookback days for event/time-off synchronization.
 *
 * Default: 30 days, should scale up to ~6 months, avoid changing events too far back
 */
const LOOKBACK_DAYS_KEY = PROPERTY_PREFIX + 'lookbackDays';

/** Maximum number of attempts to retry doing something with the Personio API, per event.
 *
 * This is intended as a forward oriented measure to avoid wasting resources
 * in case there are "hanging" events (for example after configuration or API changes).
 *
 * In case of long-lasting Personio problems (outage or similar) a few events may stop being synced.
 *
 * There are ways to handle this situation:
 *    - increase MAX_SYNC_FAIL_COUNT by 1 (so one more retry is allowed)
 *    - reset fail count for the affected events (using scripting here or some tool)
 *    - delete the Gcal events and create new ones (failCount: 0)
 *    - ignore the situation (it's just a few events)
 */
const MAX_SYNC_FAIL_COUNT_KEY = PROPERTY_PREFIX + 'maxSyncFailCount';

/** A setting configuring if larger bulk requests are to be preferred.
 *
 * This can help with Personio's long per-request processing time and UrlFetchApp quota limits.
 *
 * The behavior should be configurable because:
 *  - Personio's backend is expected to change in the near future.
 *  - If the TimeOff dataset is becoming too large (or the range is configured to be greater),
 *    smaller requests may be required.
 *
 * The value can be true (default) or false.
 */
const PREFER_BULK_REQUESTS = PROPERTY_PREFIX + 'preferBulkRequests';

/** The trigger handler function to call in time based triggers. */
const TRIGGER_HANDLER_FUNCTION = 'syncTimeOffs';

/** The dead-zone after a sync failure where the saved original event.updated timestamp is being preferred. */
const SYNC_FAIL_UPDATED_DEAD_ZONE = 30 * 1000; // 30s

/** Do not touch failed events too often, otherwise we may exceed our quotas. */
const MAX_SYNC_FAIL_DELAY = 60 * 60 * 1000; // 1h


/** Main entry point.
 *
 * Sync TimeOffs between Personio and personal Google Calendars in the organization.
 *
 * This function is intended for continuous operation for scalability reasons. This means that it won't synchronize
 * events that are very far in the past.
 *
 * This requires a configured Personio access token and the user impersonation API enabled for the cloud project:
 *  https://cloud.google.com/iam/docs/impersonating-service-accounts
 *
 * Requires the following script properties for operation:
 *
 *   SyncTimeOffs.personioToken              CLIENT_ID|CLIENT_SECRET
 *   SyncTimeOffs.serviceAccountCredentials  {...SERVICE_ACCOUNT_CREDENTIALS...}
 *   SyncTimeOffs.allowedDomains             giantswarm.io,giantswarm.com
 *
 * Requires service account credentials (with domain-wide delegation enabled) to be set, for example via:
 *
 *   $ clasp run 'setProperties' --params '[{"SyncTimeOffs.serviceAccountCredentials": "{...ESCAPED_JSON...}"}, false]'
 *
 * One may use the following command line to compress the service account creds into one line:
 *
 *   $ cat credentials.json | tr -d '\n '
 *
 * The service account must be configured correctly and have at least permission for these scopes:
 *   https://www.googleapis.com/auth/calendar
 */
async function syncTimeOffs() {

    const scriptLock = LockService.getScriptLock();
    if (!scriptLock.tryLock(5000)) {
        throw new Error('Failed to acquire lock. Only one instance of this script can run at any given time!');
    }

    const allowedDomains = (getScriptProperties_().getProperty(ALLOWED_DOMAINS_KEY) || '')
        .split(',')
        .map(d => d.trim());

    const emailWhiteList = getEmailWhiteList_();
    const isEmailAllowed = email => (!emailWhiteList.length || emailWhiteList.includes(email))
        && allowedDomains.includes(email.substring(email.lastIndexOf('@') + 1));

    Logger.log('Configured to handle accounts %s on domains %s', emailWhiteList.length ? emailWhiteList : '', allowedDomains);

    // all timing related activities are relative to this EPOCH
    const epoch = new Date();

    // how far back to sync events/time-offs
    const lookbackMillies = -Math.round(getLookbackDays_() * 24 * 60 * 60 * 1000);
    // how far into the future to sync events/time-offs
    const lookaheadMillies = Math.round(getLookaheadDays_() * 24 * 60 * 60 * 1000);
    // how many Personio action retries per event?
    const maxFailCount = getMaxSyncFailCount_();

    // after how many milliseconds should this script stop by itself (to avoid forced termination/unclean state)?
    // 4:50 minutes (hard AppsScript kill comes at 6:00 minutes)
    // stay under 5 min. to ensure termination before the next instances starts if operating at 5 min. job delay
    const maxRuntimeMillies = Math.round(290 * 1000);

    const fetchTimeMin = Util.addDateMillies(new Date(epoch), lookbackMillies);
    fetchTimeMin.setUTCHours(0, 0, 0, 0); // round down to start of day
    const fetchTimeMax = Util.addDateMillies(new Date(epoch), lookaheadMillies);
    fetchTimeMax.setUTCHours(24, 0, 0, 0); // round up to end of day

    const personioCreds = getPersonioCreds_();
    const personio = PersonioClientV1.withApiCredentials(personioCreds.clientId, personioCreds.clientSecret);

    // load timeOffTypeConfig
    const timeOffTypeConfig = new TimeOffTypeConfig(await personio.getPersonioJson('/company/time-off-types'), getSkipApprovalBlackList_());

    // load and prepare list of employees to process
    const employees = await personio.getPersonioJson('/company/employees').filter(employee =>
        employee.attributes.status.value !== 'inactive' && isEmailAllowed(employee.attributes.email.value)
    );
    Util.shuffleArray(employees);

    // if bulk requests are preferred, prefetch all Personio time-offs
    const allTimeOffs = isPreferBulkRequestsEnabled_()
        ? await queryPersonioTimeOffs_(personio, fetchTimeMin, fetchTimeMax, undefined)
        : undefined;

    Logger.log('Syncing events between %s and %s for %s accounts', fetchTimeMin.toISOString(), fetchTimeMax.toISOString(), '' + employees.length);

    let firstError = null;
    let processedCount = 0;
    for (const employee of employees) {

        const email = employee.attributes.email.value;

        // we keep operating if handling calendar of a single user fails
        try {
            const calendar = await CalendarClient.withImpersonatingService(getServiceAccountCredentials_(), email);
            if (!syncTimeOffs_(personio, calendar, employee, epoch, timeOffTypeConfig, fetchTimeMin, fetchTimeMax, maxFailCount, maxRuntimeMillies, allTimeOffs)) {
                break;
            }
        } catch (e) {
            Logger.log('Failed to sync time-offs/out-of-offices of user %s: %s', email, e);
            firstError = firstError || e;
        }
        ++processedCount;
    }

    Logger.log('Completed synchronization for %s of %s accounts', '' + processedCount, '' + employees.length);

    // for completeness, also automatically released at exit
    scriptLock.releaseLock();

    if (firstError) {
        throw firstError;
    }
}


/** Utility function to unsynchronize certain events and delete the associated absence from Personio.
 *
 * @note This is a destructive operation, USE WITH UTMOST CARE!
 *
 * @param title The event title (only events whose title includes this string are de-synced).
 */
async function unsyncTimeOffs_(title) {

    const scriptLock = LockService.getScriptLock();
    if (!scriptLock.tryLock(5000)) {
        throw new Error('Failed to acquire lock. Only one instance of this script can run at any given time!');
    }

    const allowedDomains = (getScriptProperties_().getProperty(ALLOWED_DOMAINS_KEY) || '')
        .split(',')
        .map(d => d.trim());

    const emailWhiteList = getEmailWhiteList_();
    const isEmailAllowed = email => (!emailWhiteList.length || emailWhiteList.includes(email))
        && allowedDomains.includes(email.substring(email.lastIndexOf('@') + 1));

    Logger.log('Configured to handle accounts %s on domains %s', emailWhiteList.length ? emailWhiteList : '', allowedDomains);

    // all timing related activities are relative to this EPOCH
    const epoch = new Date();

    // how far back to sync events/time-offs
    const lookbackMillies = -Math.round(getLookbackDays_() * 24 * 60 * 60 * 1000);
    // how far into the future to sync events/time-offs
    const lookaheadMillies = Math.round(getLookaheadDays_() * 24 * 60 * 60 * 1000);

    // after how many milliseconds should this script stop by itself (to avoid forced termination/unclean state)?
    // 4:50 minutes (hard AppsScript kill comes at 6:00 minutes)
    // stay under 5 min. to ensure termination before the next instances starts if operating at 5 min. job delay
    const maxRuntimeMillies = Math.round(290 * 1000);

    const fetchTimeMin = Util.addDateMillies(new Date(epoch), lookbackMillies);
    fetchTimeMin.setUTCHours(0, 0, 0, 0); // round down to start of day
    const fetchTimeMax = Util.addDateMillies(new Date(epoch), lookaheadMillies);
    fetchTimeMax.setUTCHours(24, 0, 0, 0); // round up to end of day

    const personioCreds = getPersonioCreds_();
    const personio = PersonioClientV1.withApiCredentials(personioCreds.clientId, personioCreds.clientSecret);

    // load and prepare list of employees to process
    const employees = await personio.getPersonioJson('/company/employees').filter(employee =>
        employee.attributes.status.value !== 'inactive' && isEmailAllowed(employee.attributes.email.value)
    );
    Util.shuffleArray(employees);

    Logger.log('Unsyncing events with title containing "%s" between %s and %s for %s accounts', title, fetchTimeMin.toISOString(), fetchTimeMax.toISOString(), '' + employees.length);

    let firstError = null;
    let processedCount = 0;
    for (const employee of employees) {

        const email = employee.attributes.email.value;

        // we keep operating if handling calendar of a single user fails
        try {
            const calendar = await CalendarClient.withImpersonatingService(getServiceAccountCredentials_(), email);

            // test against dead-line first
            const deadlineTs = +epoch + maxRuntimeMillies;
            let now = Date.now();
            if (now >= deadlineTs) {
                return false;
            }

            const allEvents = await queryCalendarEvents_(calendar, 'primary', fetchTimeMin, fetchTimeMax);
            Util.shuffleArray(allEvents);

            for (const event of allEvents) {
                const timeOffId = +event.extendedProperties?.private?.timeOffId;
                if (timeOffId && (event.summary || '').includes(title)) {
                    let now = Date.now();
                    if (now >= deadlineTs) {
                        break;
                    }

                    try {
                        await deletePersonioTimeOff_(personio, {id: timeOffId});
                    } catch (e) {
                        Logger.log('Failed to remove time-off for de-synced event of user %s: %s', email, e);
                    }

                    setEventPrivateProperty_(event, 'timeOffId', undefined);

                    await calendar.update('primary', event.id, event);
                    Logger.log('De-synced event "%s" at %s for user %s', event.summary, event.start.dateTime || event.start.date, email);
                }
            }
        } catch (e) {
            Logger.log('Failed to unsync matching time-offs/out-of-offices of user %s: %s', email, e);
            firstError = firstError || e;
        }
        ++processedCount;
    }

    Logger.log('Completed de-synchronization for %s of %s accounts', '' + processedCount, '' + employees.length);

    // for completeness, also automatically released at exit
    scriptLock.releaseLock();

    if (firstError) {
        throw firstError;
    }
}


/** Uninstall triggers. */
function uninstall() {
    TriggerUtil.uninstall(TRIGGER_HANDLER_FUNCTION);
}


/** Install periodic execution trigger. */
function install(delayMinutes) {
    TriggerUtil.install(TRIGGER_HANDLER_FUNCTION, delayMinutes);
}


/** Allow setting properties. */
function setProperties(properties, deleteAllOthers) {
    TriggerUtil.setProperties(properties, deleteAllOthers);
}


/** White-list (active/onboarding) employees by Team.
 *
 * Will only do something if the white-list is not empty (already enabled).
 *
 * @param {string|Array<string>} teams Team name or array of team names that should be white-listed
 *
 * @return {string} Returns the updated white-list.
 */
function whiteListTeam(teams) {
    if (!teams) {
        throw new Error('No team name(s) specified');
    }

    const teamNames = Array.isArray(teams) ? teams : [teams];
    const whiteList = getEmailWhiteList_();
    if (!Array.isArray(whiteList) || !whiteList.length) {
        throw new Error('White-list is empty (disabled), cannot add members by team');
    }

    // load and prepare list of employees to process
    const personioCreds = getPersonioCreds_();
    const personio = PersonioClientV1.withApiCredentials(personioCreds.clientId, personioCreds.clientSecret);
    const employees = personio.getPersonioJson('/company/employees')
        .filter(employee => employee.attributes.status.value !== 'inactive');

    for (const employee of employees) {
        const email = (employee.attributes?.email?.value || '').trim();
        const team = employee.attributes?.team?.value?.attributes?.name;
        if (email && team && teamNames.includes(team) && !whiteList.includes(email)) {
            whiteList.push(email);
        }
    }

    const whiteListStr = whiteList.join(',');
    TriggerUtil.setProperties({[EMAIL_WHITELIST_KEY]: whiteListStr}, false);

    return whiteListStr;
}


/** Get script properties. */
function getScriptProperties_() {
    const scriptProperties = PropertiesService.getScriptProperties();
    if (!scriptProperties) {
        throw new Error('ScriptProperties not accessible');
    }

    return scriptProperties;
}


/** Get the service account credentials. */
function getServiceAccountCredentials_() {
    const creds = getScriptProperties_().getProperty(SERVICE_ACCOUNT_CREDENTIALS_KEY);
    if (!creds) {
        throw new Error("No service account credentials at script property " + SERVICE_ACCOUNT_CREDENTIALS_KEY);
    }

    return JSON.parse(creds);
}


/** Get the email account white-list (optional, leave empty to sync all suitable accounts). */
function getEmailWhiteList_() {
    return (getScriptProperties_().getProperty(EMAIL_WHITELIST_KEY) || '').trim()
        .split(',').map(email => email.trim()).filter(email => !!email);
}


/** Get the TimeOffType keyword skip approval black-list (optional, leave empty to skip approval for all types). */
function getSkipApprovalBlackList_() {
    return (getScriptProperties_().getProperty(SKIP_APPROVAL_BLACKLIST_KEY) || '').trim()
        .split(',').map(keyword => keyword.trim().toLowerCase()).filter(keyword => !!keyword);
}


/** Get the number of lookahead days (positive integer) or the default (6 * 30 days). */
function getLookaheadDays_() {
    const creds = (getScriptProperties_().getProperty(LOOKAHEAD_DAYS_KEY) || '').trim();
    const lookaheadDays = Math.abs(Math.round(+creds));
    if (!lookaheadDays || Number.isNaN(lookaheadDays)) {
        // use default: 6 months
        return 6 * 30;
    }

    return lookaheadDays;
}


/** Get the number of lookback days (positive integer) or the default (30 days). */
function getLookbackDays_() {
    const creds = (getScriptProperties_().getProperty(LOOKBACK_DAYS_KEY) || '').trim();
    const lookbackDays = Math.abs(Math.round(+creds));
    if (!lookbackDays || Number.isNaN(lookbackDays)) {
        // use default: 30 days
        return 30;
    }

    return lookbackDays;
}


/** Get the number of tries to act using the Personio API, per event. The default is 10. */
function getMaxSyncFailCount_() {
    const value = (getScriptProperties_().getProperty(MAX_SYNC_FAIL_COUNT_KEY) || '').trim();
    const maxFailCount = Math.abs(Math.round(+value));
    if (!maxFailCount || Number.isNaN(maxFailCount)) {
        // use default: try 10 times
        return 10;
    }

    return maxFailCount;
}


/** Get the "preferBulkRequests" flag. */
function isPreferBulkRequestsEnabled_() {
    const value = (getScriptProperties_().getProperty(PREFER_BULK_REQUESTS) || '').trim().toLowerCase();
    return value !== 'false' && value !== '0' && value !== 'off' && value !== 'no';
}


/** Get the Personio token. */
function getPersonioCreds_() {
    const credentialFields = (getScriptProperties_().getProperty(PERSONIO_TOKEN_KEY) || '|')
        .split('|')
        .map(field => field.trim());

    return {clientId: credentialFields[0], clientSecret: credentialFields[1]};
}


/** Small wrapper over a list of TimeOffType objects (for caching patterns). */
class TimeOffTypeConfig {
    constructor(timeOffTypes, skipApprovalBlackList) {

        this.timeOffTypes = timeOffTypes;

        // prepare patterns to guess time-off type from text
        // we dynamically create one RegExp per time-off, which we cache here (V8 can't)
        const pattern = [];
        for (let timeOffType of timeOffTypes) {
            const keyword = TimeOffTypeConfig.extractKeyword(timeOffType.attributes.name);
            pattern.push(new RegExp(`(^|[\\s:-[(])(${keyword})([\\s:-\\])]|$)`, "sim"));
        }
        this.pattern = pattern;
        this.skipApprovalBlackList = skipApprovalBlackList || [];
    }

    /** Returns the keyword for the specified TimeOffType name (field timeOffType.attributes.name). */
    static extractKeyword(typeName) {
        return (typeName || '').split(' ')[0].trim() || undefined;
    }

    /** Guess timeOffType from a text (e.g. event summary) by keyword. */
    findByKeywordMatch(text) {
        const searchText = text || '';

        for (let i = 0; i < this.timeOffTypes.length; ++i) {
            if (this.pattern[i].test(searchText)) {
                return this.timeOffTypes[i];
            }
        }

        return undefined;
    }

    /** Find a timeOffType by its ID.
     *
     * @param {number} id The ID for looking up the TimeOffType.
     */
    findById(id) {
        return this.timeOffTypes.find(t => t.attributes.id === id);
    }

    /** If approval may be skipped for a certain TimeOffType.
     *
     * We default to skipping approvals.
     */
    isSkippingApprovalAllowed(id) {
        const timeOffType = this.findById(id);
        if (timeOffType) {
            const keyword = TimeOffTypeConfig.extractKeyword(timeOffType.attributes.name).toLowerCase();
            return !this.skipApprovalBlackList.includes(keyword);
        }

        return true;
    }
}


/** Subscribe a single account to all the specified calendars.
 *
 * @returns true if the specified employees account was fully processed, false if processing was aborted early.
 */
async function syncTimeOffs_(personio, calendar, employee, epoch, timeOffTypeConfig, fetchTimeMin, fetchTimeMax, maxFailCount, maxRuntimeMillies, allTimeOffs) {

    // test against dead-line first
    const deadlineTs = +epoch + maxRuntimeMillies;
    let now = Date.now();
    if (now >= deadlineTs) {
        return false;
    }

    const primaryEmail = employee.attributes.email.value;

    // We ignore working on events/time-offs that were updated too recently
    const updateDeadZoneMillies = 120 * 1000; // 120 seconds, to avoid races and workaround lack of transactions
    const updateMax = Util.addDateMillies(new Date(epoch), -updateDeadZoneMillies);

    // load or filter timeOffs indexed by ID
    const employeeId = employee.attributes.id.value;
    const timeOffs = Util.isObject(allTimeOffs) ? allTimeOffs : await queryPersonioTimeOffs_(personio, fetchTimeMin, fetchTimeMax, employeeId);

    const failedSyncs = getFailedSyncs_(primaryEmail);

    const allEvents = await queryCalendarEvents_(calendar, 'primary', fetchTimeMin, fetchTimeMax);
    Util.shuffleArray(allEvents);

    let failCount = 0;
    const processedTimeOffIds = {};
    for (const event of allEvents) {

        if (now >= deadlineTs) {
            if (failCount > 0) {
                putFailedSyncs_(primaryEmail, failedSyncs);
            }
            return false;
        }

        if (failCount >= maxFailCount) {
            break;
        }

        const syncFailUpdatedAt = failedSyncs['e' + event.id];
        const eventUpdatedAt = new Date(event.updated);
        const skipDueToFail = syncFailUpdatedAt != null && syncFailUpdatedAt === +eventUpdatedAt;
        const isEventCancelled = event.status === 'cancelled';
        const timeOffId = event.extendedProperties?.private?.timeOffId;
        let isOk = true;
        if (timeOffId) {

            // we handle this time-off
            const timeOff = timeOffs[timeOffId];
            if (timeOff && timeOff.employeeId === employeeId) {

                // mark as handled
                processedTimeOffIds[timeOffId] = true;

                if (timeOff.updatedAt > updateMax || eventUpdatedAt > updateMax || skipDueToFail) {
                    // dead zone
                    continue;
                }

                if (isEventCancelled) {
                    isOk = await syncActionDeleteTimeOff_(personio, primaryEmail, timeOff);
                    now = Date.now();
                } else {
                    // need to convert to be able to compare start/end timestamps (Personio is whole-day/half-day only)
                    const updatedTimeOff = convertOutOfOfficeToTimeOff_(timeOffTypeConfig, employee, event, timeOff);
                    if (updatedTimeOff
                        && (!updatedTimeOff.startAt.equals(timeOff.startAt) || !updatedTimeOff.endAt.equals(timeOff.endAt) || updatedTimeOff.typeId !== timeOff.typeId)) {
                        // start/end timestamps differ, now check which (Personio/Google Calendar) has more recent changes
                        if (timeOff.updatedAt >= eventUpdatedAt) {
                            isOk = await syncActionUpdateEvent_(calendar, primaryEmail, event, timeOff);
                        } else {
                            isOk = await syncActionUpdateTimeOff_(personio, calendar, primaryEmail, event, timeOff, updatedTimeOff);
                        }
                        now = Date.now();
                    }
                }
            } else if (!isEventCancelled) {
                // check for dead zone
                // we allow event cancellation even in case maxFailCount was reached
                if (eventUpdatedAt <= updateMax) {
                    isOk = await syncActionDeleteEvent_(calendar, primaryEmail, event);
                    now = Date.now();
                }
            }
        } else if (!isEventCancelled) {
            // check for dead zone, ignore events created by Cronofy
            if (eventUpdatedAt <= updateMax && !skipDueToFail && !event.iCalUID.includes('cronofy.com')) {
                const newTimeOff = convertOutOfOfficeToTimeOff_(timeOffTypeConfig, employee, event, undefined);
                if (newTimeOff) {
                    isOk = await syncActionInsertTimeOff_(personio, calendar, primaryEmail, event, newTimeOff);
                    now = Date.now();
                }
            }
        }

        if (!isOk) {
            failedSyncs['e' + event.id] = +eventUpdatedAt;
            ++failCount;
        }
    }

    // Handle each remaining time-off, not handled above
    for (const timeOff of Object.values(timeOffs)) {

        if (failCount >= maxFailCount) {
            break;
        }

        const syncFailUpdatedAt = failedSyncs['t' + timeOff.id];
        const skipDueToFail = syncFailUpdatedAt != null && syncFailUpdatedAt === +timeOff.updatedAt;

        // check for dead zone
        if (!skipDueToFail && timeOff.employeeId === employeeId && timeOff.updatedAt <= updateMax && !processedTimeOffIds[timeOff.id]) {

            if (Date.now() >= deadlineTs) {
                if (failCount > 0) {
                    putFailedSyncs_(primaryEmail, failedSyncs);
                }
                return false;
            }

            if (!await syncActionInsertEvent_(calendar, primaryEmail, timeOffTypeConfig, timeOff)) {
                failedSyncs['t' + timeOff.id] = +timeOff.updatedAt;
                ++failCount;
            }
        }
    }

    if (failCount > 0) {
        putFailedSyncs_(primaryEmail, failedSyncs);
    }
    return true;
}


/** Get the cached map of event id to updatedAt mapping for failed synchronizations by email. */
function getFailedSyncs_(primaryEmail) {
    const cache = CacheService.getScriptCache();
    const item = cache.get("syncFailed_" + primaryEmail);
    return item != null ? JSON.parse(item) : {};
}


/** Cache the map of event id to updatedAt millies for failed synchronizations by email. */
function putFailedSyncs_(primaryEmail, failedSyncs) {
    const cache = CacheService.getScriptCache();
    const expiration = (MAX_SYNC_FAIL_DELAY / 2) + (MAX_SYNC_FAIL_DELAY * Math.random());
    cache.put("syncFailed_" + primaryEmail, JSON.stringify(failedSyncs), Math.round(expiration / 1000));
}


/** Delete Personio TimeOffs for cancelled Google Calendar events */
async function syncActionDeleteTimeOff_(personio, primaryEmail, timeOff) {
    try {
        // event deleted in google calendar, delete in Personio
        await deletePersonioTimeOff_(personio, timeOff);
        Logger.log('Deleted TimeOff "%s" at %s for user %s', timeOff.typeName, String(timeOff.startAt), primaryEmail);
        return true;
    } catch (e) {
        Logger.log('Failed to delete TimeOff "%s" at %s for user %s: %s', timeOff.comment, String(timeOff.startAt), primaryEmail, e);
        return false;
    }
}


/** Update Personio TimeOff -> Google Calendar event */
async function syncActionUpdateEvent_(calendar, primaryEmail, event, timeOff) {
    try {
        // Update event timestamps
        event.start.dateTime = timeOff.startAt.toISOString();
        event.start.date = null;
        event.start.timeZone = null;
        event.end.dateTime = timeOff.endAt.switchHour24ToHour0().toISOString();
        event.end.date = null;
        event.end.timeZone = null;

        await calendar.update('primary', event.id, event);
        Logger.log('Updated event "%s" at %s for user %s', event.summary, event.start.dateTime || event.start.date, primaryEmail);
        return true;
    } catch (e) {
        Logger.log('Failed to update event "%s" at %s for user %s: %s', event.summary, event.start.dateTime || event.start.date, primaryEmail, e);
        return false;
    }
}


/** Update Google Calendar event -> Personio TimeOff */
async function syncActionUpdateTimeOff_(personio, calendar, primaryEmail, event, timeOff, updatedTimeOff) {
    try {
        // Create new Google Calendar Out-of-Office
        // updating by ID is not possible (according to docs AND trial and error)
        // since overlapping time-offs are not allowed (HTTP 400) no "more-safe" update operation is possible
        await deletePersonioTimeOff_(personio, timeOff);
        const createdTimeOff = await createPersonioTimeOff_(personio, updatedTimeOff);
        setEventPrivateProperty_(event, 'timeOffId', createdTimeOff.id);
        updateEventPersonioDeepLink_(event, createdTimeOff);
        if (!/ ?⇵$/.test(event.summary)) {
<<<<<<< HEAD
            event.summary = event.summary.replace(' [synced]', '') + ' ⇵';
=======
            event.summary += ' ⇵';
>>>>>>> 20874920
        }
        await calendar.update('primary', event.id, event);
        Logger.log('Updated TimeOff "%s" at %s for user %s', createdTimeOff.typeName, String(createdTimeOff.startAt), primaryEmail);
        return true;
    } catch (e) {
        Logger.log('Failed to update TimeOff "%s" at %s for user %s: %s', timeOff.comment, String(timeOff.startAt), primaryEmail, e);
        return false;
    }
}


/** Personio TimeOff -> New Google Calendar event */
async function syncActionInsertEvent_(calendar, primaryEmail, timeOffTypeConfig, timeOff) {
    try {
        const newEvent = createEventFromTimeOff_(timeOffTypeConfig, timeOff);
        await calendar.insert('primary', newEvent);
        Logger.log('Inserted Out-of-Office "%s" at %s for user %s', timeOff.typeName, String(timeOff.startAt), primaryEmail);
        return true;
    } catch (e) {
        Logger.log('Failed to insert Out-of-Office "%s" at %s for user %s: %s', timeOff.typeName, String(timeOff.startAt), primaryEmail, e);
        return false;
    }
}


/** Delete from Google Calendar */
async function syncActionDeleteEvent_(calendar, primaryEmail, event) {
    try {
        event.status = 'cancelled';
        await calendar.update('primary', event.id, event);
        Logger.log('Cancelled out-of-office "%s" at %s for user %s', event.summary, event.start.dateTime || event.start.date, primaryEmail);
        return true;
    } catch (e) {
        Logger.log('Failed to cancel Out-Of-Office "%s" at %s for user %s: %s', event.summary, event.start.dateTime || event.start.date, primaryEmail, e);
        return false;
    }
}


/** Google Calendar -> New Personio TimeOff */
async function syncActionInsertTimeOff_(personio, calendar, primaryEmail, event, newTimeOff) {
    try {
        const createdTimeOff = await createPersonioTimeOff_(personio, newTimeOff);
        setEventPrivateProperty_(event, 'timeOffId', createdTimeOff.id);
        updateEventPersonioDeepLink_(event, createdTimeOff);
        if (!/ ?⇵$/.test(event.summary)) {
<<<<<<< HEAD
            event.summary = event.summary.replace(' [synced]', '') + ' ⇵';
=======
            event.summary += ' ⇵';
>>>>>>> 20874920
        }
        await calendar.update('primary', event.id, event);
        Logger.log('Inserted TimeOff "%s" at %s for user %s: %s', createdTimeOff.typeName, String(createdTimeOff.startAt), primaryEmail, createdTimeOff.comment);
        return true;
    } catch (e) {
        Logger.log('Failed to insert new TimeOff "%s" at %s for user %s: %s', event.summary, event.start.dateTime || event.start.date, primaryEmail, e);
        return false;
    }
}


/** Fetch Google Calendar events.
 *
 * @param {CalendarClient} calendar Initialized and authenticated Google Calendar custom client.
 * @param {string} calendarId Id of the calendar to query, or 'primary'.
 * @param {Date} timeMin Minimum time to fetch events for.
 * @param {Date} timeMax Maximum time to fetch events for.
 *
 * @return {Array<Object>} Array of Google Calendar event resources.
 */
async function queryCalendarEvents_(calendar, calendarId, timeMin, timeMax) {
    const eventListParams = {
        singleEvents: true,
        showDeleted: true,
        timeMin: timeMin.toISOString(),
        timeMax: timeMax.toISOString()
    };

    return await calendar.list(calendarId, eventListParams);
}


/** Convert time-offs in Personio API format to intermediate format. */
function normalizePersonioTimeOffPeriod_(timeOffPeriod) {

    const attributes = timeOffPeriod.attributes || {};

    // parse start/end dates assuming whole-days
    const startAt = PeopleTime.fromISO8601(attributes.start_date, 0);
    const endAt = PeopleTime.fromISO8601(attributes.end_date, 24);

    // Handle "half day logic"
    // NOTE: Full addHours() calculations shouldn't be required,
    //       as we operate in the same time-zone (same day) and only care about wall-clock times.
    const halfDayStart = !!attributes.half_day_start;
    const halfDayEnd = !!attributes.half_day_end;
    if (startAt.isAtSameDay(endAt)) {
        // single-day events can have a have day in the morning or in the afternoon
        if (halfDayStart && !halfDayEnd) {
            endAt.hour = 12;
        } else if (!halfDayStart && halfDayEnd) {
            startAt.hour = 12;
        }
    } else {
        // for multi-day events, half-days can occur on each end
        if (halfDayStart) {
            startAt.hour = 12;
        }
        if (halfDayEnd) {
            endAt.hour = 12;
        }
    }

    // Web UI created Personio created_at/updated_at timestamps are shifted +1h.
    // see: https://community.personio.com/attendances-absences-87/absences-api-updated-at-and-created-at-timestamp-values-invalid-1743
    //   - checking for created_by isn't enough: later updates by the UI won't change the "created_by" field but still set a shifted updated_at :/
    //   - while this issue persists, one has to make sure this runs at least every 30 minutes and catch "updated_at" values that lie in the future
    const updatedAt = new Date(attributes.updated_at);
    if (attributes.created_by !== 'API' || +updatedAt >= Date.now()) {
        Util.addDateMillies(updatedAt, -1 * 60 * 60 * 1000);
    }

    return {
        id: attributes.id,
        startAt: startAt,
        endAt: endAt,
        typeId: attributes.time_off_type?.attributes.id,
        typeName: attributes.time_off_type?.attributes.name,
        comment: attributes.comment,
        status: attributes.status,
        updatedAt: updatedAt,
        employeeId: attributes.employee?.attributes.id?.value,
        email: (attributes.employee?.attributes.email?.value || '').trim()
    };
}

/** Convert time-offs in Personio API format to intermediate format and index by ID.
 *
 * @param {PersonioClientV1} personio Initialized and authenticated PersonioClientV1 instance.
 * @param {Date} timeMin Minimum TimeOffPeriod fetch time.
 * @param {Date} timeMax Maximum TimeOffPeriod fetch time.
 * @param {number} employeeId Employee ID to query TimeOffPeriods for.
 *
 * @return {Object} Normalized TimeOff structures indexed by TimeOffPeriod ID.
 */
async function queryPersonioTimeOffs_(personio, timeMin, timeMax, employeeId) {
    const params = {
        start_date: timeMin.toISOString().split("T")[0],
        end_date: timeMax.toISOString().split("T")[0],
        ['employees[]']: employeeId
    };

    if (employeeId != null) {
        params['employees[]'] = employeeId;
    }

    const timeOffPeriods = await personio.getPersonioJson('/company/time-offs' + UrlFetchJsonClient.buildQuery(params));
    Util.shuffleArray(timeOffPeriods);

    const timeOffs = {};
    for (const timeOffPeriod of timeOffPeriods) {
        const timeOff = normalizePersonioTimeOffPeriod_(timeOffPeriod);
        timeOffs[timeOff.id] = timeOff;
    }

    return timeOffs;
}


/** Construct a matching TimeOff structure for a Google Calendar event. */
function convertOutOfOfficeToTimeOff_(timeOffTypeConfig, employee, event, existingTimeOff) {

    // skip events created by other users
    if (event?.creator?.email && event?.creator?.email !== employee.attributes.email.value) {
        return undefined;
    }

    let timeOffType = timeOffTypeConfig.findByKeywordMatch(event.summary || '');
    if (!timeOffType && existingTimeOff) {
        const previousType = timeOffTypeConfig.findById(existingTimeOff.typeId);
        if (previousType) {
            timeOffType = previousType;
        }
    }

    if (!timeOffType && event.eventType === 'outOfOffice') {
        timeOffType = timeOffTypeConfig.findByKeywordMatch('out');
    }

    if (!timeOffType) {
        return undefined;
    }

    const halfDaysAllowed = !!timeOffType.attributes?.half_day_requests_enabled;
    const localTzOffsetStart = event.start.date ? Util.getNamedTimeZoneOffset(event.start.timeZone, new Date(event.start.date)) : undefined;
    const localTzOffsetEnd = event.end.date ? Util.getNamedTimeZoneOffset(event.end.timeZone, new Date(event.end.date)) : undefined;
    const startAt = PeopleTime.fromISO8601(event.start.dateTime || event.start.date, undefined, localTzOffsetStart)
        .normalizeHalfDay(false, halfDaysAllowed);
    const endAt = PeopleTime.fromISO8601(event.end.dateTime || event.end.date, undefined, localTzOffsetEnd)
        .normalizeHalfDay(true, halfDaysAllowed);

    const skipApproval = timeOffTypeConfig.isSkippingApprovalAllowed(timeOffType.attributes.id);

    return {
        startAt: startAt,
        endAt: endAt,
        typeId: timeOffType.attributes.id,
        typeName: timeOffType.attributes.name,
<<<<<<< HEAD
        comment: event.summary.replace(' [synced]', '').replace(/ ?⇵$/, ''),
=======
        comment: event.summary.replace(/ ?⇵$/, ''),
>>>>>>> 20874920
        updatedAt: new Date(event.updated),
        employeeId: employee.attributes.id.value,
        email: employee.attributes.email.value,
        status: existingTimeOff ? existingTimeOff.status : (skipApproval ? 'approved' : 'pending')
    };
}


/** Delete the specified TimeOff from Personio. */
async function deletePersonioTimeOff_(personio, timeOff) {
    return await personio.fetchJson(`/company/time-offs/${timeOff.id.toFixed(0)}`, {
        method: 'delete'
    });
}


/** Insert a new Personio TimeOff. */
async function createPersonioTimeOff_(personio, timeOff) {

    const isMultiDay = !timeOff.startAt.isAtSameDay(timeOff.endAt);
    const halfDayStart = isMultiDay ? timeOff.startAt.isHalfDay() : timeOff.endAt.isHalfDay();
    const halfDayEnd = isMultiDay ? timeOff.endAt.isHalfDay() : timeOff.startAt.isHalfDay();

    const payload = {
        employee_id: timeOff.employeeId.toFixed(0),
        time_off_type_id: timeOff.typeId.toFixed(0),
        // Reminder: there may be adjustments needed to handle timezones better to avoid switching days, here
        start_date: timeOff.startAt.toISODate(),
        end_date: timeOff.endAt.toISODate(),
        half_day_start: halfDayStart ? "1" : "0",
        half_day_end: halfDayEnd ? "1" : "0",
        comment: timeOff.comment
    };

    if (timeOff.status === 'approved') {
        payload.skip_approval = "1";
    }

    const result = await personio.fetchJson('/company/time-offs', {
        method: 'post',
        payload: payload
    });

    if (!result?.data) {
        throw new Error(`Failed to create TimeOffPeriod: ${JSON.stringify(result)}`);
    }

    return normalizePersonioTimeOffPeriod_(result.data);
}


/** Create a new Gcal event to mirror the specified TimeOff. */
function createEventFromTimeOff_(timeOffTypeConfig, timeOff) {
    const newEvent = {
        kind: 'calendar#event',
        iCalUID: `${Util.generateUUIDv4()}-p-${timeOff.id}-sync-timeoffs@giantswarm.io`,
        start: {
            dateTime: timeOff.startAt.toISOString()
        },
        end: {
            dateTime: timeOff.endAt.switchHour24ToHour0().toISOString()
        },
        eventType: 'outOfOffice',  // left here for completeness, still not fully supported by Google Calendar
        extendedProperties: {
            private: {
                timeOffId: timeOff.id
            }
        },
        summary: `${timeOff.comment} ⇵`
    };

    // if we can't guess the corresponding time-off-type, prefix the event summary with its name
    const guessedType = timeOffTypeConfig.findByKeywordMatch(newEvent.summary);
    if (!guessedType || guessedType.attributes.id !== timeOff.typeId) {
        const keyword = TimeOffTypeConfig.extractKeyword(timeOff.typeName);
        newEvent.summary = `${keyword}: ${newEvent.summary}`;
    }

    // add a link to the correct Personio absence calendar page
    updateEventPersonioDeepLink_(newEvent, timeOff);

    return newEvent;
}


/** Generate and add a link to the Personio Absence Calendar page for the specified TimeOffPeriod to this event. */
function updateEventPersonioDeepLink_(event, timeOff) {
    const employeeIdSafe = (+timeOff.employeeId).toFixed(0);
    const timeOffTypeId = (+timeOff.typeId).toFixed(0);
    const year = (+timeOff.startAt.year).toFixed(0);
    const month = (+timeOff.startAt.month).toFixed(0);
    const deepLink = `https://giant-swarm.personio.de/time-off/employee/${employeeIdSafe}/monthly?absenceTypeId=${timeOffTypeId}&month=${month}&year=${year}`;
    const deepLinkHtml = `<a href="${deepLink}">Show in Personio</a>`;
    if (!event.description) {
        event.description = deepLinkHtml;
    } else if (event.description) {
        const deepLinkHtmlPattern = /<a.*href="https:\/\/giant-swarm.personio.de\/time-off\/employee\/.*".?>.+<\/a>/g;
        if (deepLinkHtmlPattern.test(event.description)) {
            event.description.replace(deepLinkHtmlPattern, deepLinkHtml);
        } else {
            event.description = `${event.description}<br/>${deepLinkHtml}`;
        }
    }
}


/** Set a private property on an event. */
function setEventPrivateProperty_(event, key, value) {
    const props = event.extendedProperties ? event.extendedProperties : event.extendedProperties = {};
    const privateProps = props.private ? props.private : props.private = {};
    privateProps[key] = value;
}<|MERGE_RESOLUTION|>--- conflicted
+++ resolved
@@ -716,11 +716,7 @@
         setEventPrivateProperty_(event, 'timeOffId', createdTimeOff.id);
         updateEventPersonioDeepLink_(event, createdTimeOff);
         if (!/ ?⇵$/.test(event.summary)) {
-<<<<<<< HEAD
             event.summary = event.summary.replace(' [synced]', '') + ' ⇵';
-=======
-            event.summary += ' ⇵';
->>>>>>> 20874920
         }
         await calendar.update('primary', event.id, event);
         Logger.log('Updated TimeOff "%s" at %s for user %s', createdTimeOff.typeName, String(createdTimeOff.startAt), primaryEmail);
@@ -767,11 +763,7 @@
         setEventPrivateProperty_(event, 'timeOffId', createdTimeOff.id);
         updateEventPersonioDeepLink_(event, createdTimeOff);
         if (!/ ?⇵$/.test(event.summary)) {
-<<<<<<< HEAD
             event.summary = event.summary.replace(' [synced]', '') + ' ⇵';
-=======
-            event.summary += ' ⇵';
->>>>>>> 20874920
         }
         await calendar.update('primary', event.id, event);
         Logger.log('Inserted TimeOff "%s" at %s for user %s: %s', createdTimeOff.typeName, String(createdTimeOff.startAt), primaryEmail, createdTimeOff.comment);
@@ -930,11 +922,7 @@
         endAt: endAt,
         typeId: timeOffType.attributes.id,
         typeName: timeOffType.attributes.name,
-<<<<<<< HEAD
         comment: event.summary.replace(' [synced]', '').replace(/ ?⇵$/, ''),
-=======
-        comment: event.summary.replace(/ ?⇵$/, ''),
->>>>>>> 20874920
         updatedAt: new Date(event.updated),
         employeeId: employee.attributes.id.value,
         email: employee.attributes.email.value,
